<head>
  <script type="text/javascript" src="js/util.js"></script>
  <script type="text/javascript" src="js/midi.js"></script>
  <script type="text/javascript" src="js/record.js"></script>
  <script type="text/javascript" src="js/playback.js"></script>
  <script type="text/javascript" src="js/notedisplay.js"></script>
  <script type="text/javascript" src="js/index.js"></script>
<<<<<<< HEAD
  <link type="text/css" rel="stylesheet" href="index.css"></script>
=======
>>>>>>> bb4ad4af
</head>
<body>
  <div>
    <form action="">
      <select id="inputs">
      </select>
      <button type="button" id="refresh-inputs">Refresh inputs</button>
    </form>
  </div>
  <div>
    <form action="">
      <select id="outputs">
      </select>
<<<<<<< HEAD
      <button type="button" id="refresh-outputs">Refresh outputs</button>
=======
      <button type="button" id="refresh-outputs">Refresh output</button>
>>>>>>> bb4ad4af
    </form>
  </div>
  <div>
    <form action="">
      <div>
        <button type="button" id="load-audio">Load audio:</button>
        <input type="file" id="original-audio">
        <button type="button" id="clear-audio">Clear audio</button>
        <span id="load-audio-status"></span>
      </div>
      <button type="button" id="record">Record</button>
      <button type="button" id="stop-record">Stop record</button>
      <button type="button" id="clear">Clear</button>
      <button type="button" id="play">Play</button>
      <button type="button" id="pause">Pause</button>
      <button type="button" id="pause-keep-spot">Pause (keep spot)</button>
      <button type="button" id="stop-play">Stop play</button>
      <button type="button" id="panic">Panic</button>
    </form>
  </div>
<<<<<<< HEAD
  <div>
    Keys: <span class="clickable" id="keys-toggle">[show]</span>
    <p id="keys">
      Delete: x or Backspace
      <br>Play/pause: Space
      <br>Play/pause (keep spot): Shift-Space
    </p>
  </div>
  <div id="record-display">
=======
  <div id="record-display">
    <p>Delete: x or Backspace</p>
>>>>>>> bb4ad4af
  </div>
</body><|MERGE_RESOLUTION|>--- conflicted
+++ resolved
@@ -5,10 +5,7 @@
   <script type="text/javascript" src="js/playback.js"></script>
   <script type="text/javascript" src="js/notedisplay.js"></script>
   <script type="text/javascript" src="js/index.js"></script>
-<<<<<<< HEAD
-  <link type="text/css" rel="stylesheet" href="index.css"></script>
-=======
->>>>>>> bb4ad4af
+  <link type="text/css" rel="stylesheet" href="index.css">
 </head>
 <body>
   <div>
@@ -22,11 +19,7 @@
     <form action="">
       <select id="outputs">
       </select>
-<<<<<<< HEAD
       <button type="button" id="refresh-outputs">Refresh outputs</button>
-=======
-      <button type="button" id="refresh-outputs">Refresh output</button>
->>>>>>> bb4ad4af
     </form>
   </div>
   <div>
@@ -47,7 +40,6 @@
       <button type="button" id="panic">Panic</button>
     </form>
   </div>
-<<<<<<< HEAD
   <div>
     Keys: <span class="clickable" id="keys-toggle">[show]</span>
     <p id="keys">
@@ -57,9 +49,5 @@
     </p>
   </div>
   <div id="record-display">
-=======
-  <div id="record-display">
-    <p>Delete: x or Backspace</p>
->>>>>>> bb4ad4af
   </div>
 </body>